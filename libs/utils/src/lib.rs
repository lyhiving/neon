--- conflicted
+++ resolved
@@ -89,11 +89,9 @@
 
 pub mod zstd;
 
-<<<<<<< HEAD
+pub mod env;
+
 pub mod poison;
-=======
-pub mod env;
->>>>>>> aa5439cb
 
 /// This is a shortcut to embed git sha into binaries and avoid copying the same build script to all packages
 ///
