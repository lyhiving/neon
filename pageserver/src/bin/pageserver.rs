//
// Main entry point for the Page Server executable
//

use log::*;
use std::fs;
use std::io;
use std::path::PathBuf;
use std::process::exit;
use std::thread;
<<<<<<< HEAD
use std::{fs::OpenOptions, str::FromStr};
=======
use std::{fs::File, fs::OpenOptions};
>>>>>>> 8879f747

use anyhow::{Context, Result};
use clap::{App, Arg};
use daemonize::Daemonize;

use slog::Drain;

use pageserver::page_service;
use pageserver::restore_datadir;
use pageserver::restore_s3;
use pageserver::tui;
use pageserver::walreceiver;
use pageserver::PageServerConf;

fn main() -> Result<()> {
    let arg_matches = App::new("Zenith page server")
        .about("Materializes WAL stream to pages and serves them to the postgres")
        .arg(Arg::with_name("datadir")
                 .short("D")
                 .long("dir")
                 .takes_value(true)
                 .help("Path to the page server data directory"))
        .arg(Arg::with_name("wal_producer")
                 .short("w")
                 .long("wal-producer")
                 .takes_value(true)
                 .help("connect to the WAL sender (postgres or wal_acceptor) on connstr (default: 'host=127.0.0.1 port=65432 user=zenith')"))
        .arg(Arg::with_name("listen")
                 .short("l")
                 .long("listen")
                 .takes_value(true)
                 .help("listen for incoming page requests on ip:port (default: 127.0.0.1:5430)"))
        .arg(Arg::with_name("interactive")
                 .short("i")
                 .long("interactive")
                 .takes_value(false)
                 .help("Interactive mode"))
        .arg(Arg::with_name("daemonize")
                 .short("d")
                 .long("daemonize")
                 .takes_value(false)
                 .help("Run in the background"))
        .arg(Arg::with_name("restore_from")
                 .long("restore-from")
                 .takes_value(true)
                 .help("Upload data from s3 or datadir"))
        .get_matches();

    let mut conf = PageServerConf {
        data_dir: PathBuf::from("./"),
        daemonize: false,
        interactive: false,
        wal_producer_connstr: None,
        listen_addr: "127.0.0.1:5430".parse().unwrap(),
        restore_from: String::new(),
    };

    if let Some(dir) = arg_matches.value_of("datadir") {
        conf.data_dir = PathBuf::from(dir);
    }

    if arg_matches.is_present("daemonize") {
        conf.daemonize = true;
    }

    if arg_matches.is_present("interactive") {
        conf.interactive = true;
    }

    if conf.daemonize && conf.interactive {
        eprintln!("--daemonize is not allowed with --interactive: choose one");
        exit(1);
    }

    if let Some(restore_from) = arg_matches.value_of("restore_from") {
        conf.restore_from = String::from(restore_from);
    }

    if let Some(addr) = arg_matches.value_of("wal_producer") {
        conf.wal_producer_connstr = Some(String::from(addr));
    }

    if let Some(addr) = arg_matches.value_of("listen") {
        conf.listen_addr = addr.parse()?;
    }

    start_pageserver(&conf)
}

fn start_pageserver(conf: &PageServerConf) -> Result<()> {
    // Initialize logger
    let _scope_guard = init_logging(&conf)?;
    let _log_guard = slog_stdlog::init()?;

    // Note: this `info!(...)` macro comes from `log` crate
    info!("standard logging redirected to slog");

    let tui_thread: Option<thread::JoinHandle<()>>;
    if conf.interactive {
        // Initialize the UI
        tui_thread = Some(
            thread::Builder::new()
                .name("UI thread".into())
                .spawn(|| {
                    let _ = tui::ui_main();
                })
                .unwrap(),
        );
        //threads.push(tui_thread);
    } else {
        tui_thread = None;
    }

    if conf.daemonize {
        info!("daemonizing...");

        // There shouldn't be any logging to stdin/stdout. Redirect it to the main log so
        // that we will see any accidental manual fprintf's or backtraces.
        let log_filename = conf.data_dir.join("pageserver.log");
        let stdout = OpenOptions::new()
            .create(true)
            .append(true)
<<<<<<< HEAD
            .open(conf.data_dir.join("pageserver-stdout.log"))
            .unwrap();
        let stderr = OpenOptions::new()
            .create(true)
            .append(true)
            .open(conf.data_dir.join("pageserver-stderr.log"))
            .unwrap();
=======
            .open(&log_filename)
            .with_context(|| format!("failed to open {:?}", log_filename))?;
        let stderr = stdout.try_clone()?;
>>>>>>> 8879f747

        let daemonize = Daemonize::new()
            .pid_file(conf.data_dir.join("pageserver.pid"))
            .working_directory(conf.data_dir.clone())
            .stdout(stdout)
            .stderr(stderr);

        match daemonize.start() {
            Ok(_) => info!("Success, daemonized"),
            Err(e) => error!("Error, {}", e),
        }
    }

    let mut threads = Vec::new();

    info!("starting... {}", conf.restore_from);

    // Before opening up for connections, restore the latest base backup from S3.
    // (We don't persist anything to local disk at the moment, so we need to do
    // this at every startup)
    if conf.restore_from.eq("s3") {
        info!("restore-from s3...");
        restore_s3::restore_main(&conf);
    } else if conf.restore_from.eq("local") {
        info!("restore-from local...");
        restore_datadir::restore_main(&conf);
    }

    // Create directory for wal-redo datadirs
    match fs::create_dir(conf.data_dir.join("wal-redo")) {
        Ok(_) => {}
        Err(e) => match e.kind() {
            io::ErrorKind::AlreadyExists => {}
            _ => {
                anyhow::bail!("Failed to create wal-redo data directory: {}", e);
            }
        },
    }

    // Launch the WAL receiver thread if pageserver was started with --wal-producer
    // option. It will try to connect to the WAL safekeeper, and stream the WAL. If
    // the connection is lost, it will reconnect on its own. We just fire and forget
    // it here.
    //
    // All other wal receivers are started on demand by "callmemaybe" command
    // sent to pageserver.
    if let Some(wal_producer) = &conf.wal_producer_connstr {
        let conf_copy = conf.clone();
        let wal_producer = wal_producer.clone();
        let walreceiver_thread = thread::Builder::new()
            .name("static WAL receiver thread".into())
            .spawn(move || {
                walreceiver::thread_main(&conf_copy, &wal_producer);
            })
            .unwrap();
        threads.push(walreceiver_thread);
    }

    // GetPage@LSN requests are served by another thread. (It uses async I/O,
    // but the code in page_service sets up it own thread pool for that)
    let conf_copy = conf.clone();
    let page_server_thread = thread::Builder::new()
        .name("Page Service thread".into())
        .spawn(move || {
            // thread code
            page_service::thread_main(&conf_copy);
        })
        .unwrap();
    threads.push(page_server_thread);

    if tui_thread.is_some() {
        // The TUI thread exits when the user asks to Quit.
        tui_thread.unwrap().join().unwrap();
    } else {
        // In non-interactive mode, wait forever.
        for t in threads {
            t.join().unwrap()
        }
    }
    Ok(())
}

fn init_logging(conf: &PageServerConf) -> Result<slog_scope::GlobalLoggerGuard, io::Error> {
    if conf.interactive {
        Ok(tui::init_logging())
    } else if conf.daemonize {
        let log = conf.data_dir.join("pageserver.log");
<<<<<<< HEAD
        let log_file = OpenOptions::new()
            .create(true)
            .append(true)
            .open(log)
            .unwrap_or_else(|_| panic!("Could not create log file"));
=======
        let log_file = File::create(&log).map_err(|err| {
            // We failed to initialize logging, so we can't log this message with error!
            eprintln!("Could not create log file {:?}: {}", log, err);
            err
        })?;
>>>>>>> 8879f747
        let decorator = slog_term::PlainSyncDecorator::new(log_file);
        let drain = slog_term::CompactFormat::new(decorator).build();
        let drain = slog::Filter::new(drain, |record: &slog::Record| {
            if record.level().is_at_least(slog::Level::Info) {
                return true;
            }
            return false;
        });
        let drain = std::sync::Mutex::new(drain).fuse();
        let logger = slog::Logger::root(drain, slog::o!());
        Ok(slog_scope::set_global_logger(logger))
    } else {
        let decorator = slog_term::TermDecorator::new().build();
        let drain = slog_term::FullFormat::new(decorator).build().fuse();
        let drain = slog_async::Async::new(drain).chan_size(1000).build().fuse();
        let drain = slog::Filter::new(drain, |record: &slog::Record| {
            if record.level().is_at_least(slog::Level::Info) {
                return true;
            }
            if record.level().is_at_least(slog::Level::Debug)
                && record.module().starts_with("pageserver")
            {
                return true;
            }
            return false;
        })
        .fuse();
        let logger = slog::Logger::root(drain, slog::o!());
        Ok(slog_scope::set_global_logger(logger))
    }
}<|MERGE_RESOLUTION|>--- conflicted
+++ resolved
@@ -8,11 +8,7 @@
 use std::path::PathBuf;
 use std::process::exit;
 use std::thread;
-<<<<<<< HEAD
-use std::{fs::OpenOptions, str::FromStr};
-=======
-use std::{fs::File, fs::OpenOptions};
->>>>>>> 8879f747
+use std::fs::OpenOptions;
 
 use anyhow::{Context, Result};
 use clap::{App, Arg};
@@ -135,19 +131,9 @@
         let stdout = OpenOptions::new()
             .create(true)
             .append(true)
-<<<<<<< HEAD
-            .open(conf.data_dir.join("pageserver-stdout.log"))
-            .unwrap();
-        let stderr = OpenOptions::new()
-            .create(true)
-            .append(true)
-            .open(conf.data_dir.join("pageserver-stderr.log"))
-            .unwrap();
-=======
             .open(&log_filename)
             .with_context(|| format!("failed to open {:?}", log_filename))?;
         let stderr = stdout.try_clone()?;
->>>>>>> 8879f747
 
         let daemonize = Daemonize::new()
             .pid_file(conf.data_dir.join("pageserver.pid"))
@@ -235,19 +221,15 @@
         Ok(tui::init_logging())
     } else if conf.daemonize {
         let log = conf.data_dir.join("pageserver.log");
-<<<<<<< HEAD
         let log_file = OpenOptions::new()
             .create(true)
             .append(true)
             .open(log)
-            .unwrap_or_else(|_| panic!("Could not create log file"));
-=======
-        let log_file = File::create(&log).map_err(|err| {
-            // We failed to initialize logging, so we can't log this message with error!
-            eprintln!("Could not create log file {:?}: {}", log, err);
-            err
+			.unwrap_or_else(|_| {
+				eprintln!("Could not create log file {:?}: {}", log, err);
+				err
         })?;
->>>>>>> 8879f747
+
         let decorator = slog_term::PlainSyncDecorator::new(log_file);
         let drain = slog_term::CompactFormat::new(decorator).build();
         let drain = slog::Filter::new(drain, |record: &slog::Record| {
