//! Main entry point for the Page Server executable.

use std::env::{var, VarError};
use std::sync::Arc;
use std::{env, ops::ControlFlow, path::Path, str::FromStr};

use anyhow::{anyhow, Context};
use clap::{Arg, ArgAction, Command};
use fail::FailScenario;
use metrics::launch_timestamp::{set_launch_timestamp_metric, LaunchTimestamp};
use pageserver::disk_usage_eviction_task::{self, launch_disk_usage_global_eviction_task};
use pageserver::task_mgr::WALRECEIVER_RUNTIME;
use remote_storage::GenericRemoteStorage;
use tracing::*;

use metrics::set_build_info_metric;
use pageserver::{
    config::{defaults::*, PageServerConf},
    context::{DownloadBehavior, RequestContext},
    http, page_cache, page_service, task_mgr,
    task_mgr::TaskKind,
    task_mgr::{BACKGROUND_RUNTIME, COMPUTE_REQUEST_RUNTIME, MGMT_REQUEST_RUNTIME},
    tenant::mgr,
    virtual_file,
};
use postgres_backend::AuthType;
use utils::logging::TracingErrorLayerEnablement;
use utils::signals::ShutdownSignals;
use utils::{
    auth::JwtAuth, logging, project_git_version, sentry_init::init_sentry, signals::Signal,
    tcp_listener,
};

project_git_version!(GIT_VERSION);

const PID_FILE_NAME: &str = "pageserver.pid";

const FEATURES: &[&str] = &[
    #[cfg(feature = "testing")]
    "testing",
    #[cfg(feature = "fail/failpoints")]
    "fail/failpoints",
];

fn version() -> String {
    format!(
        "{GIT_VERSION} failpoints: {}, features: {:?}",
        fail::has_failpoints(),
        FEATURES,
    )
}

fn main() -> anyhow::Result<()> {
    let launch_ts = Box::leak(Box::new(LaunchTimestamp::generate()));

    let arg_matches = cli().get_matches();

    if arg_matches.get_flag("enabled-features") {
        println!("{{\"features\": {FEATURES:?} }}");
        return Ok(());
    }

    let workdir = arg_matches
        .get_one::<String>("workdir")
        .map(Path::new)
        .unwrap_or_else(|| Path::new(".neon"));
    let workdir = workdir
        .canonicalize()
        .with_context(|| format!("Error opening workdir '{}'", workdir.display()))?;

    let cfg_file_path = workdir.join("pageserver.toml");

    // Set CWD to workdir for non-daemon modes
    env::set_current_dir(&workdir).with_context(|| {
        format!(
            "Failed to set application's current dir to '{}'",
            workdir.display()
        )
    })?;

    let conf = match initialize_config(&cfg_file_path, arg_matches, &workdir)? {
        ControlFlow::Continue(conf) => conf,
        ControlFlow::Break(()) => {
            info!("Pageserver config init successful");
            return Ok(());
        }
    };

    // Initialize logging.
    //
    // It must be initialized before the custom panic hook is installed below.
    //
    // Regarding tracing_error enablement: at this time, we only use the
    // tracing_error crate to debug_assert that log spans contain tenant and timeline ids.
    // See `debug_assert_current_span_has_tenant_and_timeline_id` in the timeline module
    let tracing_error_layer_enablement = if cfg!(debug_assertions) {
        TracingErrorLayerEnablement::EnableWithRustLogFilter
    } else {
        TracingErrorLayerEnablement::Disabled
    };
    logging::init(conf.log_format, tracing_error_layer_enablement)?;

    // mind the order required here: 1. logging, 2. panic_hook, 3. sentry.
    // disarming this hook on pageserver, because we never tear down tracing.
    logging::replace_panic_hook_with_tracing_panic_hook().forget();

    // initialize sentry if SENTRY_DSN is provided
    let _sentry_guard = init_sentry(
        Some(GIT_VERSION.into()),
        &[("node_id", &conf.id.to_string())],
    );

    let tenants_path = conf.tenants_path();
    if !tenants_path.exists() {
        utils::crashsafe::create_dir_all(conf.tenants_path()).with_context(|| {
            format!(
                "Failed to create tenants root dir at '{}'",
                tenants_path.display()
            )
        })?;
    }

    // Initialize up failpoints support
    let scenario = FailScenario::setup();

    // Basic initialization of things that don't change after startup
    virtual_file::init(conf.max_file_descriptors);
    page_cache::init(conf.page_cache_size);

    start_pageserver(launch_ts, conf).context("Failed to start pageserver")?;

    scenario.teardown();
    Ok(())
}

fn initialize_config(
    cfg_file_path: &Path,
    arg_matches: clap::ArgMatches,
    workdir: &Path,
) -> anyhow::Result<ControlFlow<(), &'static PageServerConf>> {
    let init = arg_matches.get_flag("init");
    let update_config = init || arg_matches.get_flag("update-config");

    let (mut toml, config_file_exists) = if cfg_file_path.is_file() {
        if init {
            anyhow::bail!(
                "Config file '{}' already exists, cannot init it, use --update-config to update it",
                cfg_file_path.display()
            );
        }
        // Supplement the CLI arguments with the config file
        let cfg_file_contents = std::fs::read_to_string(cfg_file_path).with_context(|| {
            format!(
                "Failed to read pageserver config at '{}'",
                cfg_file_path.display()
            )
        })?;
        (
            cfg_file_contents
                .parse::<toml_edit::Document>()
                .with_context(|| {
                    format!(
                        "Failed to parse '{}' as pageserver config",
                        cfg_file_path.display()
                    )
                })?,
            true,
        )
    } else if cfg_file_path.exists() {
        anyhow::bail!(
            "Config file '{}' exists but is not a regular file",
            cfg_file_path.display()
        );
    } else {
        // We're initializing the tenant, so there's no config file yet
        (
            DEFAULT_CONFIG_FILE
                .parse::<toml_edit::Document>()
                .context("could not parse built-in config file")?,
            false,
        )
    };

    if let Some(values) = arg_matches.get_many::<String>("config-override") {
        for option_line in values {
            let doc = toml_edit::Document::from_str(option_line).with_context(|| {
                format!("Option '{option_line}' could not be parsed as a toml document")
            })?;

            for (key, item) in doc.iter() {
                if config_file_exists && update_config && key == "id" && toml.contains_key(key) {
                    anyhow::bail!("Pageserver config file exists at '{}' and has node id already, it cannot be overridden", cfg_file_path.display());
                }
                toml.insert(key, item.clone());
            }
        }
    }

    debug!("Resulting toml: {toml}");
    let conf = PageServerConf::parse_and_validate(&toml, workdir)
        .context("Failed to parse pageserver configuration")?;

    if update_config {
        info!("Writing pageserver config to '{}'", cfg_file_path.display());

        std::fs::write(cfg_file_path, toml.to_string()).with_context(|| {
            format!(
                "Failed to write pageserver config to '{}'",
                cfg_file_path.display()
            )
        })?;
        info!(
            "Config successfully written to '{}'",
            cfg_file_path.display()
        )
    }

    Ok(if init {
        ControlFlow::Break(())
    } else {
        ControlFlow::Continue(Box::leak(Box::new(conf)))
    })
}

fn start_pageserver(
    launch_ts: &'static LaunchTimestamp,
    conf: &'static PageServerConf,
) -> anyhow::Result<()> {
    // Print version and launch timestamp to the log,
    // and expose them as prometheus metrics.
    // A changed version string indicates changed software.
    // A changed launch timestamp indicates a pageserver restart.
    info!(
        "version: {} launch_timestamp: {}",
        version(),
        launch_ts.to_string()
    );
    set_build_info_metric(GIT_VERSION);
    set_launch_timestamp_metric(launch_ts);
    pageserver::preinitialize_metrics();

    // If any failpoints were set from FAILPOINTS environment variable,
    // print them to the log for debugging purposes
    let failpoints = fail::list();
    if !failpoints.is_empty() {
        info!(
            "started with failpoints: {}",
            failpoints
                .iter()
                .map(|(name, actions)| format!("{name}={actions}"))
                .collect::<Vec<String>>()
                .join(";")
        )
    }

    // Create and lock PID file. This ensures that there cannot be more than one
    // pageserver process running at the same time.
    let lock_file_path = conf.workdir.join(PID_FILE_NAME);
    let lock_file =
        utils::pid_file::claim_for_current_process(&lock_file_path).context("claim pid file")?;
    info!("Claimed pid file at {lock_file_path:?}");

    // Ensure that the lock file is held even if the main thread of the process panics.
    // We need to release the lock file only when the process exits.
    std::mem::forget(lock_file);

    // Bind the HTTP and libpq ports early, so that if they are in use by some other
    // process, we error out early.
    let http_addr = &conf.listen_http_addr;
    info!("Starting pageserver http handler on {http_addr}");
    let http_listener = tcp_listener::bind(http_addr)?;

    let pg_addr = &conf.listen_pg_addr;
    info!("Starting pageserver pg protocol handler on {pg_addr}");
    let pageserver_listener = tcp_listener::bind(pg_addr)?;

    // Launch broker client
<<<<<<< HEAD
=======
    // The storage_broker::connect call needs to happen inside a tokio runtime thread.
>>>>>>> 5761190e
    let broker_client = WALRECEIVER_RUNTIME
        .block_on(async {
            // Note: we do not attempt connecting here (but validate endpoints sanity).
            storage_broker::connect(conf.broker_endpoint.clone(), conf.broker_keepalive_interval)
        })
        .with_context(|| {
            format!(
                "create broker client for uri={:?} keepalive_interval={:?}",
                &conf.broker_endpoint, conf.broker_keepalive_interval,
            )
        })?;

    // Initialize authentication for incoming connections
    let http_auth;
    let pg_auth;
    if conf.http_auth_type == AuthType::NeonJWT || conf.pg_auth_type == AuthType::NeonJWT {
        // unwrap is ok because check is performed when creating config, so path is set and file exists
        let key_path = conf.auth_validation_public_key_path.as_ref().unwrap();
        info!(
            "Loading public key for verifying JWT tokens from {:#?}",
            key_path
        );
        let auth: Arc<JwtAuth> = Arc::new(JwtAuth::from_key_path(key_path)?);

        http_auth = match &conf.http_auth_type {
            AuthType::Trust => None,
            AuthType::NeonJWT => Some(auth.clone()),
        };
        pg_auth = match &conf.pg_auth_type {
            AuthType::Trust => None,
            AuthType::NeonJWT => Some(auth),
        };
    } else {
        http_auth = None;
        pg_auth = None;
    }
    info!("Using auth for http API: {:#?}", conf.http_auth_type);
    info!("Using auth for pg connections: {:#?}", conf.pg_auth_type);

    match var("NEON_AUTH_TOKEN") {
        Ok(v) => {
            info!("Loaded JWT token for authentication with Safekeeper");
            pageserver::config::SAFEKEEPER_AUTH_TOKEN
                .set(Arc::new(v))
                .map_err(|_| anyhow!("Could not initialize SAFEKEEPER_AUTH_TOKEN"))?;
        }
        Err(VarError::NotPresent) => {
            info!("No JWT token for authentication with Safekeeper detected");
        }
        Err(e) => {
            return Err(e).with_context(|| {
                "Failed to either load to detect non-present NEON_AUTH_TOKEN environment variable"
            })
        }
    };

    // Set up remote storage client
    let remote_storage = create_remote_storage_client(conf)?;

    // Startup staging or optimizing:
    //
    // We want to minimize downtime for `page_service` connections, and trying not to overload
    // BACKGROUND_RUNTIME by doing initial compactions and initial logical sizes at the same time.
    //
    // init_done_rx will notify when all initial load operations have completed.
    //
    // background_jobs_can_start (same name used to hold off background jobs from starting at
    // consumer side) will be dropped once we can start the background jobs. Currently it is behind
    // completing all initial logical size calculations (init_logical_size_done_rx) and a timeout
    // (background_task_maximum_delay).
    let (init_done_tx, init_done_rx) = utils::completion::channel();

    let (init_logical_size_done_tx, init_logical_size_done_rx) = utils::completion::channel();

    let (background_jobs_can_start, background_jobs_barrier) = utils::completion::channel();

    let order = pageserver::InitializationOrder {
        initial_tenant_load: Some(init_done_tx),
        initial_logical_size_can_start: init_done_rx.clone(),
        initial_logical_size_attempt: init_logical_size_done_tx,
        background_jobs_can_start: background_jobs_barrier.clone(),
    };

    // Scan the local 'tenants/' directory and start loading the tenants
<<<<<<< HEAD
=======
    let init_started_at = std::time::Instant::now();
    let shutdown_pageserver = tokio_util::sync::CancellationToken::new();

>>>>>>> 5761190e
    BACKGROUND_RUNTIME.block_on(mgr::init_tenant_mgr(
        conf,
        broker_client.clone(),
        remote_storage.clone(),
<<<<<<< HEAD
    ))?;
=======
        order,
    ))?;

    BACKGROUND_RUNTIME.spawn({
        let init_done_rx = init_done_rx;
        let shutdown_pageserver = shutdown_pageserver.clone();
        let drive_init = async move {
            // NOTE: unlike many futures in pageserver, this one is cancellation-safe
            let guard = scopeguard::guard_on_success((), |_| tracing::info!("Cancelled before initial load completed"));

            init_done_rx.wait().await;
            // initial logical sizes can now start, as they were waiting on init_done_rx.

            scopeguard::ScopeGuard::into_inner(guard);

            let init_done = std::time::Instant::now();
            let elapsed = init_done - init_started_at;

            tracing::info!(
                elapsed_millis = elapsed.as_millis(),
                "Initial load completed"
            );

            let mut init_sizes_done = std::pin::pin!(init_logical_size_done_rx.wait());

            let timeout = conf.background_task_maximum_delay;

            let guard = scopeguard::guard_on_success((), |_| tracing::info!("Cancelled before initial logical sizes completed"));

            let init_sizes_done = tokio::select! {
                _ = &mut init_sizes_done => {
                    let now = std::time::Instant::now();
                    tracing::info!(
                        from_init_done_millis = (now - init_done).as_millis(),
                        from_init_millis = (now - init_started_at).as_millis(),
                        "Initial logical sizes completed"
                    );
                    None
                }
                _ = tokio::time::sleep(timeout) => {
                    tracing::info!(
                        timeout_millis = timeout.as_millis(),
                        "Initial logical size timeout elapsed; starting background jobs"
                    );
                    Some(init_sizes_done)
                }
            };

            scopeguard::ScopeGuard::into_inner(guard);

            // allow background jobs to start
            drop(background_jobs_can_start);

            if let Some(init_sizes_done) = init_sizes_done {
                // ending up here is not a bug; at the latest logical sizes will be queried by
                // consumption metrics.
                let guard = scopeguard::guard_on_success((), |_| tracing::info!("Cancelled before initial logical sizes completed"));
                init_sizes_done.await;

                scopeguard::ScopeGuard::into_inner(guard);

                let now = std::time::Instant::now();
                tracing::info!(
                    from_init_done_millis = (now - init_done).as_millis(),
                    from_init_millis = (now - init_started_at).as_millis(),
                    "Initial logical sizes completed after timeout (background jobs already started)"
                );

            }
        };

        async move {
            let mut drive_init = std::pin::pin!(drive_init);
            // just race these tasks
            tokio::select! {
                _ = shutdown_pageserver.cancelled() => {},
                _ = &mut drive_init => {},
            }
        }
    });
>>>>>>> 5761190e

    // shared state between the disk-usage backed eviction background task and the http endpoint
    // that allows triggering disk-usage based eviction manually. note that the http endpoint
    // is still accessible even if background task is not configured as long as remote storage has
    // been configured.
    let disk_usage_eviction_state: Arc<disk_usage_eviction_task::State> = Arc::default();

    if let Some(remote_storage) = &remote_storage {
        launch_disk_usage_global_eviction_task(
            conf,
            remote_storage.clone(),
            disk_usage_eviction_state.clone(),
            background_jobs_barrier.clone(),
        )?;
    }

    // Start up the service to handle HTTP mgmt API request. We created the
    // listener earlier already.
    {
        let _rt_guard = MGMT_REQUEST_RUNTIME.enter();

        let router = http::make_router(
            conf,
            launch_ts,
            http_auth,
            broker_client.clone(),
            remote_storage,
            disk_usage_eviction_state,
        )?
        .build()
        .map_err(|err| anyhow!(err))?;
        let service = utils::http::RouterService::new(router).unwrap();
        let server = hyper::Server::from_tcp(http_listener)?
            .serve(service)
            .with_graceful_shutdown(task_mgr::shutdown_watcher());

        task_mgr::spawn(
            MGMT_REQUEST_RUNTIME.handle(),
            TaskKind::HttpEndpointListener,
            None,
            None,
            "http endpoint listener",
            true,
            async {
                server.await?;
                Ok(())
            },
        );

        if let Some(metric_collection_endpoint) = &conf.metric_collection_endpoint {
            let background_jobs_barrier = background_jobs_barrier;
            let metrics_ctx = RequestContext::todo_child(
                TaskKind::MetricsCollection,
                // This task itself shouldn't download anything.
                // The actual size calculation does need downloads, and
                // creates a child context with the right DownloadBehavior.
                DownloadBehavior::Error,
            );
            task_mgr::spawn(
                MGMT_REQUEST_RUNTIME.handle(),
                TaskKind::MetricsCollection,
                None,
                None,
                "consumption metrics collection",
                true,
                async move {
                    // first wait until background jobs are cleared to launch.
                    //
                    // this is because we only process active tenants and timelines, and the
                    // Timeline::get_current_logical_size will spawn the logical size calculation,
                    // which will not be rate-limited.
                    let cancel = task_mgr::shutdown_token();

                    tokio::select! {
                        _ = cancel.cancelled() => { return Ok(()); },
                        _ = background_jobs_barrier.wait() => {}
                    };

                    pageserver::consumption_metrics::collect_metrics(
                        metric_collection_endpoint,
                        conf.metric_collection_interval,
                        conf.cached_metric_collection_interval,
                        conf.synthetic_size_calculation_interval,
                        conf.id,
                        metrics_ctx,
                    )
                    .instrument(info_span!("metrics_collection"))
                    .await?;
                    Ok(())
                },
            );
        }
    }

    // Spawn a task to listen for libpq connections. It will spawn further tasks
    // for each connection. We created the listener earlier already.
    {
        let libpq_ctx = RequestContext::todo_child(
            TaskKind::LibpqEndpointListener,
            // listener task shouldn't need to download anything. (We will
            // create a separate sub-contexts for each connection, with their
            // own download behavior. This context is used only to listen and
            // accept connections.)
            DownloadBehavior::Error,
        );
        task_mgr::spawn(
            COMPUTE_REQUEST_RUNTIME.handle(),
            TaskKind::LibpqEndpointListener,
            None,
            None,
            "libpq endpoint listener",
            true,
            async move {
                page_service::libpq_listener_main(
                    conf,
                    broker_client,
                    pg_auth,
                    pageserver_listener,
                    conf.pg_auth_type,
                    libpq_ctx,
                )
                .await
            },
        );
    }

    let mut shutdown_pageserver = Some(shutdown_pageserver.drop_guard());

    // All started up! Now just sit and wait for shutdown signal.
    ShutdownSignals::handle(|signal| match signal {
        Signal::Quit => {
            info!(
                "Got {}. Terminating in immediate shutdown mode",
                signal.name()
            );
            std::process::exit(111);
        }

        Signal::Interrupt | Signal::Terminate => {
            info!(
                "Got {}. Terminating gracefully in fast shutdown mode",
                signal.name()
            );

            // This cancels the `shutdown_pageserver` cancellation tree.
            // Right now that tree doesn't reach very far, and `task_mgr` is used instead.
            // The plan is to change that over time.
            shutdown_pageserver.take();
            BACKGROUND_RUNTIME.block_on(pageserver::shutdown_pageserver(0));
            unreachable!()
        }
    })
}

fn create_remote_storage_client(
    conf: &'static PageServerConf,
) -> anyhow::Result<Option<GenericRemoteStorage>> {
    let config = if let Some(config) = &conf.remote_storage_config {
        config
    } else {
        // No remote storage configured.
        return Ok(None);
    };

    // Create the client
    let mut remote_storage = GenericRemoteStorage::from_config(config)?;

    // If `test_remote_failures` is non-zero, wrap the client with a
    // wrapper that simulates failures.
    if conf.test_remote_failures > 0 {
        if !cfg!(feature = "testing") {
            anyhow::bail!("test_remote_failures option is not available because pageserver was compiled without the 'testing' feature");
        }
        info!(
            "Simulating remote failures for first {} attempts of each op",
            conf.test_remote_failures
        );
        remote_storage =
            GenericRemoteStorage::unreliable_wrapper(remote_storage, conf.test_remote_failures);
    }

    Ok(Some(remote_storage))
}

fn cli() -> Command {
    Command::new("Neon page server")
        .about("Materializes WAL stream to pages and serves them to the postgres")
        .version(version())
        .arg(
            Arg::new("init")
                .long("init")
                .action(ArgAction::SetTrue)
                .help("Initialize pageserver with all given config overrides"),
        )
        .arg(
            Arg::new("workdir")
                .short('D')
                .long("workdir")
                .help("Working directory for the pageserver"),
        )
        // See `settings.md` for more details on the extra configuration patameters pageserver can process
        .arg(
            Arg::new("config-override")
                .short('c')
                .num_args(1)
                .action(ArgAction::Append)
                .help("Additional configuration overrides of the ones from the toml config file (or new ones to add there). \
                Any option has to be a valid toml document, example: `-c=\"foo='hey'\"` `-c=\"foo={value=1}\"`"),
        )
        .arg(
            Arg::new("update-config")
                .long("update-config")
                .action(ArgAction::SetTrue)
                .help("Update the config file when started"),
        )
        .arg(
            Arg::new("enabled-features")
                .long("enabled-features")
                .action(ArgAction::SetTrue)
                .help("Show enabled compile time features"),
        )
}

#[test]
fn verify_cli() {
    cli().debug_assert();
}<|MERGE_RESOLUTION|>--- conflicted
+++ resolved
@@ -275,10 +275,7 @@
     let pageserver_listener = tcp_listener::bind(pg_addr)?;
 
     // Launch broker client
-<<<<<<< HEAD
-=======
     // The storage_broker::connect call needs to happen inside a tokio runtime thread.
->>>>>>> 5761190e
     let broker_client = WALRECEIVER_RUNTIME
         .block_on(async {
             // Note: we do not attempt connecting here (but validate endpoints sanity).
@@ -363,19 +360,13 @@
     };
 
     // Scan the local 'tenants/' directory and start loading the tenants
-<<<<<<< HEAD
-=======
     let init_started_at = std::time::Instant::now();
     let shutdown_pageserver = tokio_util::sync::CancellationToken::new();
 
->>>>>>> 5761190e
     BACKGROUND_RUNTIME.block_on(mgr::init_tenant_mgr(
         conf,
         broker_client.clone(),
         remote_storage.clone(),
-<<<<<<< HEAD
-    ))?;
-=======
         order,
     ))?;
 
@@ -456,7 +447,6 @@
             }
         }
     });
->>>>>>> 5761190e
 
     // shared state between the disk-usage backed eviction background task and the http endpoint
     // that allows triggering disk-usage based eviction manually. note that the http endpoint
