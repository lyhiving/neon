--- conflicted
+++ resolved
@@ -1669,17 +1669,10 @@
 
             let mut activated_timelines = 0;
 
-<<<<<<< HEAD
             for timeline in not_broken_timelines {
                 timeline.activate(broker_client, ctx);
                 activated_timelines += 1;
             }
-=======
-                    for timeline in not_broken_timelines {
-                        timeline.activate(broker_client.clone(), ctx);
-                        activated_timelines += 1;
-                    }
->>>>>>> 69cfa9fe
 
             self.state.send_modify(move |current_state| {
                 assert!(
